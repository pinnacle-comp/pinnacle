--- conflicted
+++ resolved
@@ -340,9 +340,9 @@
     end
 end
 
-<<<<<<< HEAD
+-- TODO: FIXME: AAHHHHH
 ---@param func fun(code: integer, state: integer, x: number, y: number)
-function Input:connect_pointer_button(func)
+function Input.connect_pointer_button(func)
     local pin = require("pinnacle")
     if not pin.callbacks.input_pointer_button then
         require("pinnacle.signal").new(self.config_client):connect_signal("SIGNAL_INPUT_POINTER_BUTTON")
@@ -354,7 +354,7 @@
 end
 
 ---@param func fun(x: number, y: number)
-function Input:connect_pointer_motion(func)
+function Input.connect_pointer_motion(func)
     local pin = require("pinnacle")
     if not pin.callbacks.input_pointer_motion then
         require("pinnacle.signal").new(self.config_client):connect_signal("SIGNAL_INPUT_POINTER_MOTION")
@@ -365,15 +365,4 @@
     end
 end
 
-function input.new(config_client)
-    ---@type Input
-    local self = {
-        config_client = config_client,
-    }
-    setmetatable(self, { __index = Input })
-    return self
-end
-
-=======
->>>>>>> fa2eed1a
 return input