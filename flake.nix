{
  description = "Build a cargo workspace";

  inputs = {
    nixpkgs.url = "github:NixOS/nixpkgs/nixpkgs-unstable";

    crane = {
      url = "github:ipetkov/crane";
      inputs.nixpkgs.follows = "nixpkgs";
    };

    fenix = {
      url = "github:nix-community/fenix";
      inputs.nixpkgs.follows = "nixpkgs";
      inputs.rust-analyzer-src.follows = "";
    };

    flake-utils.url = "github:numtide/flake-utils";

    advisory-db = {
      url = "github:rustsec/advisory-db";
      flake = false;
    };
  };

  outputs = { self, nixpkgs, crane, fenix, flake-utils, advisory-db, ... }:
    flake-utils.lib.eachSystem [ "x86_64-linux" "aarch64-linux" ] (system:
      let
        pkgs = nixpkgs.legacyPackages.${system};
        fenixPkgs = fenix.packages.${system};
        toolchain = fenixPkgs.stable;
        combinedToolchain = toolchain.completeToolchain;
<<<<<<< HEAD

        inherit (pkgs) lib;

        craneLib = (crane.mkLib pkgs).overrideToolchain combinedToolchain;

        # things in the filter are allowed in the nix build
        src = lib.cleanSourceWith {
          src = ./.; # The original, unfiltered source
          filter = path: type:
            (lib.hasSuffix ".lua" path) || (lib.hasSuffix ".rpckspec" path)
            || # keep lua in build
            (lib.hasInfix "/protocol/" path) || # protobuf stuff
            (lib.hasInfix "/resources/" path)
            || # some resources are needed at build time
            # Default filter from crane (allow .rs files)
            (craneLib.filterCargoSources path type);
        };
        # Common arguments can be set here to avoid repeating them later
        commonArgs = {
          inherit src;
          strictDeps = true;

          nativeBuildInputs = [ pkgs.pkg-config ];
          buildInputs = with pkgs; [

            # wlcs
            (writeScriptBin "wlcs" ''
              #!/bin/sh
              ${wlcs}/libexec/wlcs/wlcs "$@"
            '')

=======
        inherit (pkgs) lib;

        craneLib = (crane.mkLib pkgs).overrideToolchain combinedToolchain;

        # Get the relevant files for the rust build
        src = lib.cleanSourceWith {
          src = ./.; # The original, unfiltered source
          filter = path: type:
            (lib.hasSuffix ".rockspec" path) || # keep lua in build
            (lib.hasInfix "/protocol/" path) || # protobuf stuff
            (lib.hasInfix "/resources/" path)
            || # some resources are needed at build time

            # Default filter from crane (allow .rs files)
            (craneLib.filterCargoSources path type);
        };
        # Common arguments can be set here to avoid repeating them later
        commonArgs = {
          inherit src;
          strictDeps = true;

          nativeBuildInputs = [ pkgs.pkg-config ];
          buildInputs = with pkgs; [
>>>>>>> 9ab2820b
            wayland

            # build time stuff
            protobuf
            lua54Packages.luarocks

            # libs
            seatd.dev
            systemdLibs.dev
            libxkbcommon
            libinput
            mesa
            xwayland

            # winit on x11
            xorg.libXcursor
            xorg.libXrandr
            xorg.libXi
            xorg.libX11
          ];

          # Enironment Variables to set as necessary
          PROTOC = "${pkgs.protobuf}/bin/protoc";
        };

        # Build *just* the cargo dependencies (of the entire workspace),
        # so we can reuse all of that work (e.g. via cachix) when running in CI
        # It is *highly* recommended to use something like cargo-hakari to avoid
        # cache misses when building individual top-level-crates
        cargoArtifacts = craneLib.buildDepsOnly commonArgs;

        individualCrateArgs = commonArgs // {
          inherit cargoArtifacts;
          inherit (craneLib.crateNameFromCargoToml { inherit src; }) version;
          # NB: we disable tests since we'll run them all via cargo-nextest
          doCheck = false;
        };

        # Build the top-level crates of the workspace as individual derivations.
        # This allows consumers to only depend on (and build) only what they need.
        # Though it is possible to build the entire workspace as a single derivation,
        # so this is left up to you on how to organize things
        pinnacle = craneLib.buildPackage (individualCrateArgs // {
          pname = "pinnacle";
          cargoExtraArgs = "-p pinnacle";
          inherit src;
        });
        pinnacle-api-defs = craneLib.buildPackage (individualCrateArgs // {
          pname = "pinnacle-api-defs";
          cargoExtraArgs = "-p pinnacle-api-defs";
          inherit src;
        });
        pinnacle-api-macros = craneLib.buildPackage (individualCrateArgs // {
          pname = "pinnacle-api-macros";
          cargoExtraArgs = "-p pinnacle-api-macros";
          inherit src;
        });
        pinnacle-api = craneLib.buildPackage (individualCrateArgs // {
          pname = "pinnacle-api";
          cargoExtraArgs = "-p pinnacle-api";
          inherit src;
        });
<<<<<<< HEAD
=======

        protobuffs = pkgs.callPackage ./nix/packages/protobuffs.nix { };
        luaPinnacleApi = import ./nix/packages/pinnacle-api-lua.nix;

        pinnacleLib = import ./nix/lib {
          inherit (pkgs) lib newScope;
          inherit craneLib pinnacle-api luaPinnacleApi pinnacle protobuffs;
          crateArgs = individualCrateArgs;
        };

>>>>>>> 9ab2820b
      in {
        formatter = pkgs.nixfmt;
        checks = {
          # Build the crates as part of `nix flake check` for convenience
          inherit pinnacle pinnacle-api-defs pinnacle-api-macros pinnacle-api;

          # Run clippy (and deny all warnings) on the workspace source,
          # again, reusing the dependency artifacts from above.
          #
          # Note that this is done as a separate derivation so that
<<<<<<< HEAD
          # we can block the CI if there are issues here, but not
=======
          # we can block the  {}CI if there are issues here, but not
>>>>>>> 9ab2820b
          # prevent downstream consumers from building our crate by itself.
          pinnacle-clippy = craneLib.cargoClippy (commonArgs // {
            inherit cargoArtifacts;
            cargoClippyExtraArgs = "--all-targets -- --deny warnings";
          });

          pinnacle-doc =
            craneLib.cargoDoc (commonArgs // { inherit cargoArtifacts; });

          # Check formatting
          pinnacle-fmt = craneLib.cargoFmt { inherit src; };

          # Audit dependencies

          pinnacle-audit = craneLib.cargoAudit { inherit src advisory-db; };

          # Run tests with cargo-nextest
          #
          # test currently modify state, so I've disabled them in the check
          #
          # pinnacle-nextest = craneLib.cargoNextest (commonArgs // {
          #   inherit cargoArtifacts;
          #   partitions = 1;
          #   partitionType = "count";
          # });
<<<<<<< HEAD

        };

        packages = {
          inherit pinnacle pinnacle-api-defs pinnacle-api-macros pinnacle-api;
=======
        };
        lib = pinnacleLib;
        packages = {
          inherit pinnacle protobuffs;
          inherit (pinnacleLib) pinnacleWithRust pinnacleWithLua;
>>>>>>> 9ab2820b
        };

        apps = { pinnacle = flake-utils.lib.mkApp { drv = pinnacle; }; };

        devShells.default = craneLib.devShell {
          # Inherit inputs from checks.
          checks = self.checks.${system};

          runtimeDependencies = with pkgs; [
            wayland
            mesa
            libglvnd # libEGL
          ];

          LD_LIBRARY_PATH =
            "${pkgs.wayland}/lib:${pkgs.libGL}/lib:${pkgs.libxkbcommon}/${pkgs.libglvnd}/lib:${pkgs.mesa.drivers}/lib";
          # Additional dev-shell environment variables can be set directly
          # MY_CUSTOM_DEVELOPMENT_VAR = "something else";

          # Extra inputs can be added here; cargo and rustc are provided by default.
          packages = [ pkgs.luajitPackages.luarocks ];
        };
      });
}<|MERGE_RESOLUTION|>--- conflicted
+++ resolved
@@ -30,39 +30,6 @@
         fenixPkgs = fenix.packages.${system};
         toolchain = fenixPkgs.stable;
         combinedToolchain = toolchain.completeToolchain;
-<<<<<<< HEAD
-
-        inherit (pkgs) lib;
-
-        craneLib = (crane.mkLib pkgs).overrideToolchain combinedToolchain;
-
-        # things in the filter are allowed in the nix build
-        src = lib.cleanSourceWith {
-          src = ./.; # The original, unfiltered source
-          filter = path: type:
-            (lib.hasSuffix ".lua" path) || (lib.hasSuffix ".rpckspec" path)
-            || # keep lua in build
-            (lib.hasInfix "/protocol/" path) || # protobuf stuff
-            (lib.hasInfix "/resources/" path)
-            || # some resources are needed at build time
-            # Default filter from crane (allow .rs files)
-            (craneLib.filterCargoSources path type);
-        };
-        # Common arguments can be set here to avoid repeating them later
-        commonArgs = {
-          inherit src;
-          strictDeps = true;
-
-          nativeBuildInputs = [ pkgs.pkg-config ];
-          buildInputs = with pkgs; [
-
-            # wlcs
-            (writeScriptBin "wlcs" ''
-              #!/bin/sh
-              ${wlcs}/libexec/wlcs/wlcs "$@"
-            '')
-
-=======
         inherit (pkgs) lib;
 
         craneLib = (crane.mkLib pkgs).overrideToolchain combinedToolchain;
@@ -86,7 +53,6 @@
 
           nativeBuildInputs = [ pkgs.pkg-config ];
           buildInputs = with pkgs; [
->>>>>>> 9ab2820b
             wayland
 
             # build time stuff
@@ -149,8 +115,6 @@
           cargoExtraArgs = "-p pinnacle-api";
           inherit src;
         });
-<<<<<<< HEAD
-=======
 
         protobuffs = pkgs.callPackage ./nix/packages/protobuffs.nix { };
         luaPinnacleApi = import ./nix/packages/pinnacle-api-lua.nix;
@@ -161,7 +125,6 @@
           crateArgs = individualCrateArgs;
         };
 
->>>>>>> 9ab2820b
       in {
         formatter = pkgs.nixfmt;
         checks = {
@@ -172,11 +135,7 @@
           # again, reusing the dependency artifacts from above.
           #
           # Note that this is done as a separate derivation so that
-<<<<<<< HEAD
-          # we can block the CI if there are issues here, but not
-=======
           # we can block the  {}CI if there are issues here, but not
->>>>>>> 9ab2820b
           # prevent downstream consumers from building our crate by itself.
           pinnacle-clippy = craneLib.cargoClippy (commonArgs // {
             inherit cargoArtifacts;
@@ -202,19 +161,11 @@
           #   partitions = 1;
           #   partitionType = "count";
           # });
-<<<<<<< HEAD
-
-        };
-
-        packages = {
-          inherit pinnacle pinnacle-api-defs pinnacle-api-macros pinnacle-api;
-=======
         };
         lib = pinnacleLib;
         packages = {
           inherit pinnacle protobuffs;
           inherit (pinnacleLib) pinnacleWithRust pinnacleWithLua;
->>>>>>> 9ab2820b
         };
 
         apps = { pinnacle = flake-utils.lib.mkApp { drv = pinnacle; }; };
