--- conflicted
+++ resolved
@@ -9,10 +9,7 @@
 ---This module contains one function: `setup`, which is how you'll access all the ways to configure Pinnacle.
 ---@class Pinnacle
 local pinnacle = {
-<<<<<<< HEAD
-    version = "v0alpha1",
     callbacks = {},
-=======
     ---@type Input
     input = require("pinnacle.input"),
     ---@type Tag
@@ -23,7 +20,6 @@
     window = require("pinnacle.window"),
     ---@type Process
     process = require("pinnacle.process"),
->>>>>>> fa2eed1a
 }
 
 ---Quit Pinnacle.
@@ -49,13 +45,9 @@
 
     config_fn(pinnacle)
 
-<<<<<<< HEAD
+    -- TODO:
     require("pinnacle.signal").new(config_client):listen()
-
-    loop:loop()
-=======
     client.loop:loop()
->>>>>>> fa2eed1a
 end
 
 return pinnacle